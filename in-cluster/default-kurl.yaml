apiVersion: troubleshoot.sh/v1beta2
kind: SupportBundle
metadata:
  name: default
spec:
  collectors:
    - copyFromHost:
        collectorName: "copy kURL logs"
        image: busybox:1
        hostPath: "/var/log/kurl/"
        name: "logs"
        extractArchive: true
    - clusterInfo: {}
    - clusterResources: {}
    - ceph: {}
    - longhorn: {}
    - exec: # this is removable when we don't need to support kots <= 1.87
        args:
          - "-U"
          - kotsadm
        collectorName: kotsadm-postgres-db
        command:
          - pg_dump
        containerName: kotsadm-postgres
        name: kots/admin_console
        selector:
          - app=kotsadm-postgres
        timeout: 10s
    - exec:
        collectorName: kotsadm-rqlite-db
        name: kots/admin_console
<<<<<<< HEAD
=======
        containerName: kotsadm-rqlite
>>>>>>> bac46a9b
        selector:
          - app=kotsadm-rqlite
        command:
          - sh
          - -c
          - |
            wget -qO- kotsadm:${RQLITE_PASSWORD}@localhost:4001/db/backup?fmt=sql
        timeout: 10s
    - exec:
        args:
          - "http://localhost:3030/goroutines"
        collectorName: kotsadm-goroutines
        command:
          - curl
        containerName: kotsadm
        name: kots/admin_console
        selector:
          - app=kotsadm
        timeout: 10s
    - exec:
        args:
          - "http://localhost:3030/goroutines"
        collectorName: kotsadm-operator-goroutines
        command:
          - curl
        containerName: kotsadm-operator
        name: kots/admin_console
        selector:
          - app=kotsadm-operator
        timeout: 10s
    - logs:
        collectorName: kurl-control-plane
        name: kots/kurl/control-plane
        selector:
          - tier=control-plane
    - logs:
        collectorName: kotsadm-postgres-db
        name: kots/admin_console
        selector:
          - app=kotsadm-postgres
    - logs:
        collectorName: kotsadm-api
        name: kots/admin_console
        selector:
          - app=kotsadm-api
    - logs:
        collectorName: kotsadm-operator
        name: kots/admin_console
        selector:
          - app=kotsadm-operator
    - logs:
        collectorName: kotsadm
        name: kots/admin_console
        selector:
          - app=kotsadm
    - logs:
        collectorName: kurl-proxy-kotsadm
        name: kots/admin_console
        selector:
          - app=kurl-proxy-kotsadm
    - logs:
        collectorName: kotsadm-dex
        name: kots/admin_console
        selector:
          - app=kotsadm-dex
    - logs:
        collectorName: kotsadm-fs-minio
        name: kots/admin_console
        selector:
          - app=kotsadm-fs-minio
    - logs:
        collectorName: kotsadm-s3-ops
        name: kots/admin_console
        selector:
          - app=kotsadm-s3-ops
    - logs:
        collectorName: registry
        name: kots/kurl
        selector:
          - app=registry
        namespace: kurl
    - logs:
        collectorName: ekc-operator
        name: kots/kurl
        selector:
          - app=ekc-operator
        namespace: kurl
    - secret:
        collectorName: kotsadm-replicated-registry
        name: kotsadm-replicated-registry # NOTE: this will not live under the kots/ directory like other collectors
        includeValue: false
        key: .dockerconfigjson
    - logs:
        collectorName: rook-ceph-logs
        namespace: rook-ceph
        name: kots/rook
    - exec:
        collectorName: weave-status
        command:
          - /home/weave/weave
        args:
          - --local
          - status
        containerName: weave
        exclude: ""
        name: kots/kurl/weave
        namespace: kube-system
        selector:
          - name=weave-net
        timeout: 10s
    - exec:
        collectorName: weave-report
        command:
          - /home/weave/weave
        args:
          - --local
          - report
        containerName: weave
        exclude: ""
        name: kots/kurl/weave
        namespace: kube-system
        selector:
          - name=weave-net
        timeout: 10s
    - logs:
        collectorName: weave-net
        selector:
          - name=weave-net
        namespace: kube-system
        name: kots/kurl/weave
    - logs:
        collectorName: minio
        selector:
          - app=minio
        namespace: minio
        name: kots/kurl/minio
    - exec:
        args:
          - "http://goldpinger.kurl.svc.cluster.local:80/check_all"
        collectorName: goldpinger-statistics
        command:
          - curl
        containerName: kotsadm
        name: kots/goldpinger
        selector:
          - app=kotsadm
        timeout: 10s
    - copyFromHost:
        collectorName: kurl-host-preflights
        name: kots/kurl/host-preflights
        hostPath: /var/lib/kurl/host-preflights
        extractArchive: true
        image: alpine
        imagePullPolicy: IfNotPresent
        timeout: 1m
    - configMap:
        collectorName: coredns
        name: coredns
        namespace: kube-system
        includeAllData: true
    - configMap:
        collectorName: kube-proxy
        name: kube-proxy
        namespace: kube-system
        includeAllData: true
    - configMap:
        collectorName: kubeadm-config
        name: kubeadm-config
        namespace: kube-system
        includeAllData: true
    - configMap:
        collectorName: kubelet-config
        name: kubelet-config
        namespace: kube-system
        includeAllData: true
    - configMap:
        collectorName: kurl-config
        name: kurl-config
        namespace: kube-system
        includeAllData: true
    - configMap:
        collectorName: weave-net
        name: weave-net
        namespace: kube-system
        includeAllData: true
    - configMap:
        collectorName: ekco-config
        name: ekco-config
        namespace: kurl
        includeAllData: true
    - configMap:
        collectorName: kurl-current-config
        name: kurl-current-config # NOTE: this will not live under the kots/ directory like other collectors
        namespace: kurl
        includeAllData: true
    - configMap:
        collectorName: kurl-last-config
        name: kurl-last-config # NOTE: this will not live under the kots/ directory like other collectors
        namespace: kurl
        includeAllData: true
    - collectd:
        collectorName: collectd
        hostPath: /var/lib/collectd/rrd
        image: alpine
        imagePullPolicy: IfNotPresent
        timeout: 5m
    - logs:
        collectorName: projectcontour-logs
        namespace: projectcontour
        name: projectcontour/logs
    - http:
        collectorName: replicated.app-health-check
        get:
          url: https://replicated.app/healthz
  analyzers:
    - containerRuntime:
        outcomes:
          - fail:
              when: "== gvisor"
              message: The Admin Console does not support using the gvisor runtime
          - pass:
              message: A supported container runtime is present on all nodes
    - cephStatus: {}
    - longhorn: {}
    - clusterPodStatuses:
        outcomes:
          - fail:
              when: "!= Healthy"
              message: "Status: {{ .Status.Reason }}"
    - statefulsetStatus: {}
    - deploymentStatus: {}
    - jobStatus: {}
    - replicasetStatus: {}
    - weaveReport:
        reportFileGlob: kots/kurl/weave/kube-system/*/weave-report-stdout.txt
    - textAnalyze:
        checkName: Weave Status
        exclude: ""
        ignoreIfNoFiles: true
        fileName: kots/kurl/weave/kube-system/weave-net-*/weave-status-stdout.txt
        outcomes:
          - fail:
              message: Weave is not ready
          - pass:
              message: Weave is ready
        regex: 'Status: ready'
    - textAnalyze:
        checkName: Weave Report
        exclude: ""
        ignoreIfNoFiles: true
        fileName: kots/kurl/weave/kube-system/weave-net-*/weave-report-stdout.txt
        outcomes:
          - fail:
              message: Weave is not ready
          - pass:
              message: Weave is ready
        regex: '"Ready": true'
    - textAnalyze:
        checkName: Weave IP Allocation
        exclude: ""
        ignoreIfNoFiles: true
        fileName: kots/kurl/weave/kube-system/weave-net-*/weave-report-stdout.txt
        outcomes:
          - fail:
              message: IP Allocation issues detected. Please run `rm /var/lib/weave/weave-netdata.db && reboot` on each node to resolve this.
          - pass:
              message: Weave is ready, there are no IP allocation issues.
        regex: '"IP Allocation was seeded by different peers": false'
    - textAnalyze:
        checkName: Inter-pod Networking
        exclude: ""
        ignoreIfNoFiles: true
        fileName: kots/goldpinger/*/kotsadm-*/goldpinger-statistics-stdout.txt
        outcomes:
          - fail:
              when: "OK = false"
              message: Some nodes have pod communication issues
          - pass:
              message: Goldpinger can communicate properly
        regexGroups: '"OK": ?(?P<OK>\w+)'
    - nodeResources:
        checkName: Node status check
        outcomes:
          - fail:
              when: "nodeCondition(Ready) == False"
              message: "Not all nodes are online."
          - fail:
              when: "nodeCondition(Ready) == Unknown"
              message: "Not all nodes are online."
          - pass:
              message: "All nodes are online."
    - clusterPodStatuses:
        checkName: contour pods unhealthy
        namespaces:
          - projectcontour
        outcomes:
          - fail:
              when: "!= Healthy" # Catch all unhealthy pods. A pod is considered healthy if it has a status of Completed, or Running and all of its containers are ready.
              message: A Contour pod, {{ .Name }}, is unhealthy with a status of {{ .Status.Reason }}. Restarting the pod may fix the issue.
    - textAnalyze:
        checkName: longhorn multipath conflict
        exclude: ""
        ignoreIfNoFiless: true
        fileName: longhorn/longhorn-system/logs/longhorn-csi-plugin-*/longhorn-csi-plugin.log
        outcomes:
          - fail:
              when: "true"
              uri: "https://longhorn.io/kb/troubleshooting-volume-with-multipath/"
              message: "Longhorn volumes may be in use by system multipath."
          - pass:
              when: "false"
              message: "No block-device conflicts detected"
        regex: '.*is apparently in use by the system;.*'
    - textAnalyze:
        checkName: Minio disk full
        fileName: cluster-resources/pods/logs/kurl/registry-*/registry.log
        regex: '.*XMinioStorageFull: Storage backend has reached its minimum free disk threshold.*'
        outcomes:
          - fail:
              when: "true"
              message: "Minio Disk Full"
          - pass:
              when: "false"
              message: "Minio Disk Ok"
    - textAnalyze:
        checkName: Known issue with Rook < 1.4
        exclude: ""
        ignoreIfNoFiles: true
        fileName: /ceph/status.json
        regex: '\"ceph_release\": \"nautilus\"|\"status\": \"HEALTH_WARN\"'
        outcomes:
          - fail:
              when: "true"
              message: "If you have been removing and adding nodes then, you might want ensure that you are not facing the scenario described in the community topic: https://community.replicated.com/t/1099"
          - pass:
              when: "false"
              message: "You are not using a Rook versions < 1.4 and/or your Ceph status is OK"
    - textAnalyze:
        checkName: Rook rbd filesystem consistency
        fileName: /kots/rook/rook-ceph-agent-*.log
        regex: 'UNEXPECTED INCONSISTENCY; RUN fsck MANUALLY.'
        outcomes:
          - fail:
              when: "true"
              message: "One or more rook rbd(s) were detected to have filesystem inconsistencies and require manual intervention"
          - pass:
              when: "false"
              message: "Rook filesystem consistency ok"
    - jsonCompare:
        checkName: https://replicated.app host health check
        fileName: replicated.app-health-check.json
        path: "response.status"
        value: "200"
        outcomes:
          - fail:
              when: "false"
              message: https://replicated.app is unhealthy. License and software update checks from replicated will fail. If this is locked down environment, please check your proxy settings.
              uri: https://kurl.sh/docs/install-with-kurl/proxy-installs
          - pass:
              when: "true"
              message: https://replicated.app host is healthy<|MERGE_RESOLUTION|>--- conflicted
+++ resolved
@@ -29,10 +29,6 @@
     - exec:
         collectorName: kotsadm-rqlite-db
         name: kots/admin_console
-<<<<<<< HEAD
-=======
-        containerName: kotsadm-rqlite
->>>>>>> bac46a9b
         selector:
           - app=kotsadm-rqlite
         command:
